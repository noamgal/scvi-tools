--- conflicted
+++ resolved
@@ -49,6 +49,11 @@
     by initializing with {class}`scvi.train.SaveCheckpoint` {pr}`2317`.
 -   {attr}`scvi.settings.dl_num_workers` is now correctly applied as the default
     `num_workers` in {class}`scvi.dataloaders.AnnDataLoader` {pr}`2322`.
+-   Add argument `return_mean` to {meth}`scvi.model.base.VAEMixin.get_reconstruction_error` 
+    and {meth}`scvi.model.base.VAEMixin.get_elbo` to allow computation
+    without averaging across cells {pr}`2362`.
+-   Add support for setting `weights="importance"` in 
+    {meth}`scvi.model.SCANVI.differential_expression` {pr}`2362`.
 
 #### Fixed
 
@@ -57,16 +62,10 @@
 -   Fix bug in {class}`scvi.module.SCANVAE` where classifier probabilities
     were interpreted as logits. This is backwards compatible as loading older
     models will use the old code path {pr}`2301`.
-<<<<<<< HEAD
--   Fix compute_reconstruction_error and compute_elbo to allow computation
-    without averaging across cells.
--   Fix marginal_ll with n_mc_samples_per_pass==1. ScANVI model now allows
-    importance weighting in DE function.
-=======
+-   Fix {meth}`scvi.module.VAE.marginal_ll` when `n_mc_samples_per_pass=1` {pr}`2362`.
 -   Fix bug in {class}`scvi.external.GIMVI` where `batch_size` was not
     properly used in inference methods {pr}`2366`.
 -   Fix error message formatting in {meth}`scvi.data.fields.LayerField.transfer_field` {pr}`2368`.
->>>>>>> 1381de1f
 
 #### Changed
 
