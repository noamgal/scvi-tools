--- conflicted
+++ resolved
@@ -49,16 +49,13 @@
     by initializing with {class}`scvi.train.SaveCheckpoint` {pr}`2317`.
 -   {attr}`scvi.settings.dl_num_workers` is now correctly applied as the default
     `num_workers` in {class}`scvi.dataloaders.AnnDataLoader` {pr}`2322`.
-<<<<<<< HEAD
 -   Add argument `return_mean` to {meth}`scvi.model.base.VAEMixin.get_reconstruction_error`
     and {meth}`scvi.model.base.VAEMixin.get_elbo` to allow computation
     without averaging across cells {pr}`2362`.
 -   Add support for setting `weights="importance"` in
     {meth}`scvi.model.SCANVI.differential_expression` {pr}`2362`.
-=======
 -   Add `seed` argument to {func}`scvi.model.utils.mde` for reproducibility {pr}`2373`.
 -   Add {meth}`scvi.hub.HubModel.save` and {meth}`scvi.hub.HubMetadata.save` {pr}`2382`.
->>>>>>> 25d9d2b0
 
 #### Fixed
 
