--- conflicted
+++ resolved
@@ -600,11 +600,8 @@
         pyro_module: PyroBaseModuleClass,
         loss_fn: Optional[pyro.infer.ELBO] = None,
         optim: Optional[pyro.optim.PyroOptim] = None,
-<<<<<<< HEAD
         n_obs: Optional[int] = None,
         optim_kwargs: Optional[dict] = None,
-=======
->>>>>>> 9bebfdce
     ):
         super().__init__()
         self.module = pyro_module
