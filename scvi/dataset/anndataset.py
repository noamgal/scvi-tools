--- conflicted
+++ resolved
@@ -80,12 +80,8 @@
             batch_indices=batch_indices,
             gene_names=gene_names,
             cell_types=cell_types,
-<<<<<<< HEAD
             cell_attributes_dict=obs,
             gene_attributes_dict=var,
-=======
-            labels=labels,
->>>>>>> 40347003
         )
         self.filter_cells_by_count()
 
@@ -200,23 +196,14 @@
 
     gene_names = np.asarray(ad.var.index.values, dtype=str)
 
-<<<<<<< HEAD
-    if batch_label in obs.columns:
-        batch_indices = obs.pop(batch_label).values
-    if ctype_label in obs.columns:
-        cell_types = obs.pop(ctype_label)
-        labels = cell_types.rank(method="dense").values.astype("int")
-        cell_types = cell_types.drop_duplicates().values.astype("str")
-=======
     if batch_label in ad.obs.columns:
-        batch_indices = ad.obs[batch_label].values
+        batch_indices = ad.obs.pop(batch_label).values
 
     if ctype_label in ad.obs.columns:
-        cell_types = ad.obs[ctype_label]
+        cell_types = ad.obs.pop(ctype_label)
         res = pd.factorize(cell_types)
         labels = res[0].astype(int)
         cell_types = np.array(res[1]).astype(str)
->>>>>>> 40347003
 
     if class_label in obs.columns:
         labels = obs.pop(class_label)
